import sbtcrossproject.crossProject

lazy val catsEffectVersion = "1.2.0"

lazy val catsCoreVersion = "1.5.0"

lazy val circeVersion = "0.10.1"

lazy val http4sVersion = "0.20.0-M4"

lazy val logbackVersion = "1.2.3"

lazy val slf4jVersion = "1.7.25"

lazy val sloggingVersion = "0.6.1"

lazy val commonSettings = Seq(
  githubProject := "cedi-dtrace",
  crossScalaVersions := Seq("2.12.7", "2.11.12"),
  contributors ++= Seq(
    Contributor("sbuzzard", "Steve Buzzard"),
    Contributor("mpilquist", "Michael Pilquist")
  ),
  libraryDependencies ++= Seq(
    "org.typelevel" %% "cats-core" % catsCoreVersion,
    "org.typelevel" %% "cats-effect" % catsEffectVersion
  ) ++ (CrossVersion.partialVersion(scalaVersion.value) match {
    case Some((2, v)) if v >= 13 => Seq(
      "org.scalatest" %% "scalatest" % "3.0.6-SNAP5" % "test",
      "org.scalacheck" %% "scalacheck" % "1.14.0" % "test"
    )
    case _ => Seq(
      "org.scalatest" %% "scalatest" % "3.0.5" % "test",
      "org.scalacheck" %% "scalacheck" % "1.13.5" % "test"
    )
  }),
  addCompilerPlugin("org.spire-math" %% "kind-projector" % "0.9.9")
)

lazy val root = project.in(file(".")).aggregate(
  coreJVM,
  coreJS,
  loggingJVM,
  loggingJS,
  logstash,
  xb3JVM,
  xb3JS,
  moneyJVM,
  moneyJS,
  http4s
).settings(commonSettings).settings(noPublish)

lazy val core = crossProject(JVMPlatform, JSPlatform).in(file("core")).
  settings(commonSettings).
  settings(
    name := "dtrace-core",
    libraryDependencies += "org.typelevel" %% "cats-effect-laws" % catsEffectVersion % "test"
  )

lazy val coreJVM = core.jvm.enablePlugins(SbtOsgi).
  settings(buildOsgiBundle("com.ccadllc.cedi.dtrace"))

lazy val coreJS = core.js

lazy val logging = crossProject(JVMPlatform, JSPlatform).in(file("logging")).
  settings(commonSettings).settings(
    name := "dtrace-logging",
    libraryDependencies ++= Seq(
      "io.circe" %% "circe-core" % circeVersion,
<<<<<<< HEAD
      "io.circe" %% "circe-generic" % circeVersion,
      "org.slf4j" % "slf4j-api" % slf4jVersion,
      "ch.qos.logback" % "logback-core" % logbackVersion % "test",
      "ch.qos.logback" % "logback-classic" % logbackVersion % "test",
      "net.logstash.logback" % "logstash-logback-encoder" % "5.2" % "optional"
    ),
=======
      "io.circe" %% "circe-generic" % circeVersion
    )
  )

lazy val loggingJVM = logging.jvm.enablePlugins(SbtOsgi).
  settings(
    parallelExecution in Test := false,
    // TODO: This is only temporary until slogging publishes for 2.13
    // Replace this libDependencies and the two skips with just a
    // libDeps for the slogging lib
    libraryDependencies := (CrossVersion.partialVersion(scalaVersion.value) match {
      case Some((2, v)) if v >= 13 => Seq.empty
      case _ => libraryDependencies.value ++ Seq(
        "biz.enef" %% "slogging" % sloggingVersion,
        "biz.enef" %% "slogging-slf4j" % sloggingVersion,
        "org.slf4j" % "slf4j-api" % slf4jVersion,
        "ch.qos.logback" % "logback-core" % logbackVersion % "test",
        "ch.qos.logback" % "logback-classic" % logbackVersion % "test",
        "net.logstash.logback" % "logstash-logback-encoder" % "5.1" % "optional"
      )
    }),
    skip in compile := (CrossVersion.partialVersion(scalaVersion.value) match {
      case Some((2, v)) => v >= 13
      case _ => false
    }),
    skip in publish := (CrossVersion.partialVersion(scalaVersion.value) match {
      case Some((2, v)) => v >= 13
      case _ => false
    }),
>>>>>>> 93a0b87e
    buildOsgiBundle("com.ccadllc.cedi.dtrace.logging")
  ).dependsOn(coreJVM % "compile->compile;test->test")

lazy val loggingJS = logging.js.
  settings(
    libraryDependencies ++= Seq(
      "biz.enef" %%% "slogging" % sloggingVersion,
      "biz.enef" %%% "slogging-winston" % sloggingVersion
    )
  ).dependsOn(coreJS % "compile->compile;test->test")

lazy val logstash = project.in(file("logstash")).enablePlugins(SbtOsgi).
  settings(commonSettings).
  settings(
    name := "dtrace-logstash",
    parallelExecution in Test := false,
    libraryDependencies ++= Seq(
      "org.slf4j" % "slf4j-api" % slf4jVersion,
      "net.logstash.logback" % "logstash-logback-encoder" % "5.2",
      "ch.qos.logback" % "logback-core" % logbackVersion % "test",
      "ch.qos.logback" % "logback-classic" % logbackVersion % "test"
    ),
    buildOsgiBundle("com.ccadllc.cedi.dtrace.logstash")
  ).dependsOn(coreJVM % "compile->compile;test->test")

lazy val xb3 = crossProject(JVMPlatform, JSPlatform).
  in(file("xb3")).settings(commonSettings).settings(
    name := "dtrace-xb3",
    libraryDependencies += ("org.scodec" %% "scodec-bits" % "1.1.7")
  )

lazy val xb3JVM = xb3.jvm.enablePlugins(SbtOsgi).settings(
  buildOsgiBundle("com.ccadllc.cedi.dtrace.interop.xb3")
).dependsOn(coreJVM % "compile->compile;test->test")

lazy val xb3JS = xb3.js.dependsOn(coreJS % "compile->compile;test->test")

lazy val money = crossProject(JVMPlatform, JSPlatform).
  in(file("money")).settings(commonSettings).settings(name := "dtrace-money")

lazy val moneyJVM = money.jvm.enablePlugins(SbtOsgi).settings(
  buildOsgiBundle("com.ccadllc.cedi.dtrace.interop.money")
).dependsOn(coreJVM % "compile->compile;test->test")

lazy val moneyJS = money.js.dependsOn(coreJS % "compile->compile;test->test")

lazy val http4s = project.in(file("http4s")).enablePlugins(SbtOsgi).
  settings(commonSettings).
  settings(
    name := "dtrace-http4s",
    parallelExecution in Test := false,
    // TODO: This is only temporary until http4s publishes for 2.13
    // Replace this libDependencies and the two skips with just a
    // libDeps for the two http4s libs
    libraryDependencies := (CrossVersion.partialVersion(scalaVersion.value) match {
      case Some((2, v)) if v >= 13 => Seq.empty
      case _ => libraryDependencies.value ++ Seq(
        "org.http4s" %% "http4s-core" % http4sVersion,
        "org.http4s" %% "http4s-dsl" % http4sVersion % "test"
      )
    }),
    skip in compile := (CrossVersion.partialVersion(scalaVersion.value) match {
      case Some((2, v)) => v >= 13
      case _ => false
    }),
    skip in publish := (CrossVersion.partialVersion(scalaVersion.value) match {
      case Some((2, v)) => v >= 13
      case _ => false
    }),
    buildOsgiBundle("com.ccadllc.cedi.dtrace.interop.http4s")
  ).dependsOn(coreJVM % "compile->compile;test->test", moneyJVM % "compile->test", xb3JVM % "compile->test")

lazy val readme = project.in(file("readme")).settings(commonSettings).settings(noPublish).enablePlugins(TutPlugin).settings(
  tutTargetDirectory := baseDirectory.value / ".."
).dependsOn(coreJVM, loggingJVM)<|MERGE_RESOLUTION|>--- conflicted
+++ resolved
@@ -67,14 +67,6 @@
     name := "dtrace-logging",
     libraryDependencies ++= Seq(
       "io.circe" %% "circe-core" % circeVersion,
-<<<<<<< HEAD
-      "io.circe" %% "circe-generic" % circeVersion,
-      "org.slf4j" % "slf4j-api" % slf4jVersion,
-      "ch.qos.logback" % "logback-core" % logbackVersion % "test",
-      "ch.qos.logback" % "logback-classic" % logbackVersion % "test",
-      "net.logstash.logback" % "logstash-logback-encoder" % "5.2" % "optional"
-    ),
-=======
       "io.circe" %% "circe-generic" % circeVersion
     )
   )
@@ -93,7 +85,7 @@
         "org.slf4j" % "slf4j-api" % slf4jVersion,
         "ch.qos.logback" % "logback-core" % logbackVersion % "test",
         "ch.qos.logback" % "logback-classic" % logbackVersion % "test",
-        "net.logstash.logback" % "logstash-logback-encoder" % "5.1" % "optional"
+        "net.logstash.logback" % "logstash-logback-encoder" % "5.2" % "optional"
       )
     }),
     skip in compile := (CrossVersion.partialVersion(scalaVersion.value) match {
@@ -104,7 +96,6 @@
       case Some((2, v)) => v >= 13
       case _ => false
     }),
->>>>>>> 93a0b87e
     buildOsgiBundle("com.ccadllc.cedi.dtrace.logging")
   ).dependsOn(coreJVM % "compile->compile;test->test")
 
